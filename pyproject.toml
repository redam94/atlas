--- conflicted
+++ resolved
@@ -125,11 +125,8 @@
 [dependency-groups]
 dev = [
     "linkify-it-py>=2.0.3",
-<<<<<<< HEAD
     "pandas-stubs>=2.3.0.250703",
-=======
     "marimo>=0.14.16",
->>>>>>> 2dbf6086
     "sphinx-design>=0.6.1",
 ]
 ml = [
